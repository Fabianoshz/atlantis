# Server Configuration
This page explains how to configure the `atlantis server` command.

Configuration to `atlantis server` can be specified via command line flags,
 environment variables, a config file or a mix of the three.

[[toc]]

## Environment Variables
All flags can be specified as environment variables.

1. Take the flag name, ex. `--gh-user`
1. Ignore the first `--` => `gh-user`
1. Convert the `-`'s to `_`'s => `gh_user`
1. Uppercase all the letters => `GH_USER`
1. Prefix with `ATLANTIS_` => `ATLANTIS_GH_USER`

::: warning NOTE
To set a boolean flag use `true` or `false` as the value.
:::

::: warning NOTE
The flag `--atlantis-url` is set by the environment variable `ATLANTIS_ATLANTIS_URL` **NOT** `ATLANTIS_URL`.
:::

## Config File
All flags can also be specified via a YAML config file.

To use a YAML config file, run `atlantis server --config /path/to/config.yaml`.

The keys of your config file should be the same as the flag names, ex.
```yaml
gh-token: ...
log-level: ...
```

::: warning
The config file you pass to `--config` is different from the `--repo-config` file.
The `--config` config file is only used as an alternate way of setting `atlantis server` flags.
:::

## Precedence
Values are chosen in this order:
1. Flags
1. Environment Variables
1. Config File


## Flags
### `--allow-draft-prs`
  ```bash
  atlantis server --allow-draft-prs
  ```
  Respond to pull requests from draft prs. Defaults to `false`.

### `--allow-fork-prs`
  ```bash
  atlantis server --allow-fork-prs
  ```
  Respond to pull requests from forks. Defaults to `false`.

  :::warning SECURITY WARNING
  Potentially dangerous to enable
  because if attackers can create a pull request to your repo then they can cause Atlantis
  to run arbitrary code. This can happen because
  Atlantis will automatically run `terraform plan`
  which can run arbitrary code if given a malicious Terraform configuration.
  :::

### `--allow-repo-config`
  <Badge text="Deprecated" type="warn"/>
  ```bash
  atlantis server --allow-repo-config
  ```
  This flag is deprecated. It allows all repos to use all restricted
  `atlantis.yaml` keys. See [Repo Level Atlantis.yaml](repo-level-atlantis-yaml.html) for more details.

  Instead of using this flag, create a server-side `--repo-config` file:
  ```yaml
  # repos.yaml
  repos:
  - id: /.*/
    allowed_overrides: [apply_requirements, workflow]
    allow_custom_workflows: true
  ```
  Or use
  ```bash
  --repo-config-json='{"repos":[{"id":"/.*/", "allowed_overrides":["apply_requirements","workflow"], "allow_custom_workflows":true}]}'
  ````

  ::: warning SECURITY WARNING
  This setting enables pull requests to run arbitrary code on the Atlantis server.
  Only enable in trusted settings.
  :::

### `--atlantis-url`
  ```bash
  atlantis server --atlantis-url="https://my-domain.com:9090/basepath"
  # or
  ATLANTIS_ATLANTIS_URL=https://my-domain.com:9090/basepath
  ```
  Specify the URL that Atlantis is accessible from. Used in the Atlantis UI
  and in links from pull request comments. Defaults to `http://$(hostname):$port`
  where `$port` is from the [`--port`](#port) flag. Supports a basepath if you're hosting Atlantis under a path.

### `--automerge`
  ```bash
  atlantis server --automerge
  ```
  Automatically merge pull requests after all plans have been successfully applied.
  Defaults to `false`. See [Automerging](automerging.html) for more details.

### `--autoplan-file-list`
  ```bash
  # NOTE: Use single quotes to avoid shell expansion of *.
  atlantis server --autoplan-file-list='**/*.tf,project1/*.pkr.hcl'
  ```
  List of file patterns that Atlantis will use to check if a directory contains modified files that should trigger project planning.

  Notes:
  * Accepts a comma separated list, ex. `pattern1,pattern2`.
  * Patterns use the [`.dockerignore` syntax](https://docs.docker.com/engine/reference/builder/#dockerignore-file)
  * List of file patterns will be used by both automatic and manually run plans.
  * When not set, defaults to all `.tf`, `.tfvars`, `.tfvars.json`,  `terragrunt.hcl` and `.terraform.lock.hcl` files
    (`--autoplan-file-list='**/*.tf,**/*.tfvars,**/*.tfvars.json,**/terragrunt.hcl,**/.terraform.lock.hcl'`).
  * Setting `--autoplan-file-list` will override the defaults. You **must** add `**/*.tf` and other defaults if you want to include them.
  * A custom [Workflow](repo-level-atlantis-yaml.html#configuring-planning) that uses autoplan `when_modified` will ignore this value.

  Examples:
  * Autoplan when any `*.tf` or `*.tfvars` file is modified.
    * `--autoplan-file-list='**/*.tf,**/*.tfvars'`
  * Autoplan when any `*.tf` file is modified except in `project2/` directory
    * `--autoplan-file-list='**/*.tf,!project2'`
  * Autoplan when any `*.tf` files or `.yml` files in subfolder of `project1` is modified.
    * `--autoplan-file-list='**/*.tf,project2/**/*.yml'`

### `--azuredevops-hostname`
  ```bash
  atlantis server --azuredevops-hostname="dev.azure.com"
  ```
  Azure DevOps hostname to support cloud and self hosted instances. Defaults to `dev.azure.com`.

### `--azuredevops-webhook-password`
  ```bash
  atlantis server --azuredevops-webhook-password="password123"
  ```
  Azure DevOps basic authentication password for inbound webhooks (see
  https://docs.microsoft.com/en-us/azure/devops/service-hooks/authorize?view=azure-devops).
  
  ::: warning SECURITY WARNING
  If not specified, Atlantis won't be able to validate that the
  incoming webhook call came from your Azure DevOps org. This means that an
  attacker could spoof calls to Atlantis and cause it to perform malicious
  actions. Should be specified via the ATLANTIS_AZUREDEVOPS_BASIC_AUTH environment
  variable.
  :::

### `--azuredevops-webhook-user`
  ```bash
  atlantis server --azuredevops-webhook-user="username@example.com"
  ```
  Azure DevOps basic authentication username for inbound webhooks. Can also be specified via the ATLANTIS_AZUREDEVOPS_WEBHOOK_USER
  environment variable.

### `--azuredevops-token`
  ```bash
  atlantis server --azuredevops-token="RandomStringProducedByAzureDevOps"
  ```
  Azure DevOps token of API user. Can also be specified via the ATLANTIS_AZUREDEVOPS_TOKEN
  environment variable.

### `--azuredevops-user`
  ```bash
  atlantis server --azuredevops-user="username@example.com"
  ```
  Azure DevOps username of API user.

### `--bitbucket-base-url`
  ```bash
  atlantis server --bitbucket-base-url="http://bitbucket.corp:7990/basepath"
  ```
  Base URL of Bitbucket Server (aka Stash) installation. Must include
  `http://` or `https://`. If using Bitbucket Cloud (bitbucket.org), do not set. Defaults to
  `https://api.bitbucket.org`.

### `--bitbucket-token`
  ```bash
  atlantis server --bitbucket-token="token"
  # or (recommended)
  ATLANTIS_BITBUCKET_TOKEN='token' atlantis server
  ```
  Bitbucket app password of API user.

### `--bitbucket-user`
  ```bash
  atlantis server --bitbucket-user="myuser"
  ```
  Bitbucket username of API user.

### `--bitbucket-webhook-secret`
  ```bash
  atlantis server --bitbucket-webhook-secret="secret"
  # or (recommended)
  ATLANTIS_BITBUCKET_WEBHOOK_SECRET='secret' atlantis server
  ```
  Secret used to validate Bitbucket webhooks. Only Bitbucket Server supports webhook secrets.
  For Bitbucket.org, see [Security](security.html#bitbucket-cloud-bitbucket-org) for mitigations.

  ::: warning SECURITY WARNING
  If not specified, Atlantis won't be able to validate that the incoming webhook call came from Bitbucket.
  This means that an attacker could spoof calls to Atlantis and cause it to perform malicious actions.
  :::

### `--checkout-strategy`
  ```bash
  atlantis server --checkout-strategy="<branch|merge>"
  ```
  How to check out pull requests.
  Defaults to `branch`. See [Checkout Strategy](checkout-strategy.html) for more details.

### `--config`
  ```bash
  atlantis server --config="my/config/file.yaml"
  ```
  YAML config file where flags can also be set. See [Config File](#config-file) for more details.

### `--data-dir`
  ```bash
  atlantis server --data-dir="path/to/data/dir"
  ```
  Directory where Atlantis will store its data. Will be created if it doesn't exist.
  Defaults to `~/.atlantis`. Atlantis will store its database, checked out repos, Terraform plans and downloaded
  Terraform binaries here. If Atlantis loses this directory, [locks](locking.html)
  will be lost and unapplied plans will be lost.

### `--default-tf-version`
  ```bash
  atlantis server --default-tf-version="v0.12.0"
  ```
  Terraform version to default to. Will download to `<data-dir>/bin/terraform<version>`
  if not in `PATH`. See [Terraform Versions](terraform-versions.html) for more details.

### `--disable-apply`
  ```bash
  atlantis server --disable-apply
  ```
  Disable all \"atlantis apply\" commands, regardless of which flags are passed with it.

### `--disable-apply-all`
  ```bash
  atlantis server --disable-apply-all
  ```
  Disable \"atlantis apply\" command so a specific project/workspace/directory has to
  be specified for applies.

### `--disable-autoplan`
  ```bash
  atlantis server --disable-autoplan
  ```
  Disable atlantis auto planning

### `--disable-markdown-folding`
  ```bash
  atlantis server --disable-markdown-folding
  ```
  Disable folding in markdown output.

### `--disable-repo-locking`
  ```bash
  atlantis server --disable-repo-locking
  ```
  Stops atlantis locking projects and or workspaces when running terraform

### `--enable-policy-checks`
  <Badge text="beta" type="warn"/>
  ```bash
  atlantis server --enable-policy-checks
  ```
  Enables atlantis to run server side policies on the result of a terraform plan. Policies are defined in [server side repo config](https://www.runatlantis.io/docs/server-side-repo-config.html#reference).

### `--enable-regexp-cmd`
  ```bash
  atlantis server --enable-regexp-cmd
  ```
  Enable Atlantis to use regular expressions on plan/apply commands when \"-p\" flag is passed with it.

  ::: warning SECURITY WARNING
  It's not supposed to be used with `--disable-apply-all`.
  The command `atlantis apply -p .*` will bypass the restriction and run apply on every projects
  :::

### `--enable-diff-markdown-format`
  ```bash
  atlantis server --enable-diff-markdown-format
  ```
  Enable Atlantis to format Terraform plan output into a markdown-diff friendly format for color-coding purposes.

  Useful to enable for use with GitHub.

### `--gh-hostname`
  ```bash
  atlantis server --gh-hostname="my.github.enterprise.com"
  ```
  Hostname of your GitHub Enterprise installation. If using [GitHub.com](https://github.com),
  don't set. Defaults to `github.com`.

### `--gh-token`
  ```bash
  atlantis server --gh-token="token"
  # or (recommended)
  ATLANTIS_GH_TOKEN='token' atlantis server
  ```
  GitHub token of API user.

### `--gh-user`
  ```bash
  atlantis server --gh-user="myuser"
  ```
   GitHub username of API user.

### `--gh-webhook-secret`
  ```bash
  atlantis server --gh-webhook-secret="secret"
  # or (recommended)
  ATLANTIS_GH_WEBHOOK_SECRET='secret' atlantis server
  ```
  Secret used to validate GitHub webhooks (see [https://developer.github.com/webhooks/securing/](https://docs.github.com/en/developers/webhooks-and-events/webhooks/securing-your-webhooks)).

  ::: warning SECURITY WARNING
  If not specified, Atlantis won't be able to validate that the incoming webhook call came from GitHub.
  This means that an attacker could spoof calls to Atlantis and cause it to perform malicious actions.
  :::

### `--gh-org`
  ```bash
  atlantis server --gh-org="myorgname"
  ```
  GitHub organization name. Set to enable creating a private GitHub app for this organization.

### `--gh-app-id`
  ```bash
  atlantis server --gh-app-id="00000"
  ```
  GitHub app ID. If set, GitHub authentication will be performed as [an installation](https://docs.github.com/en/rest/apps/installations).

  ::: tip
  A GitHub app can be created by starting Atlantis first, then pointing your browser at

  ```
  $(hostname)/github-app/setup
  ```

  You'll be redirected to GitHub to create a new app, and will then be redirected to

  ```
  $(hostname)/github-app/exchange-code?code=some-code
  ```

  After which Atlantis will display your new app's credentials: your app's ID, its generated `--gh-webhook-secret` and the contents of the file for `--gh-app-key-file`. Update your Atlantis config accordingly, and restart the server.
  :::

### `--gh-app-slug`
  ```bash
  atlantis server --gh-app-slug="myappslug"
  ```
  A slugged version of GitHub app name shown in pull requests comments, etc (not `Atlantis App` but something like `atlantis-app`). Atlantis uses the value of this parameter to identify the comments it has left on GitHub pull requests. This is used for functions such as `--hide-prev-plan-comments`.

### `--gh-app-key-file`
  ```bash
  atlantis server --gh-app-key-file="path/to/app-key.pem"
  ```
  Path to a GitHub App PEM encoded private key file. If set, GitHub authentication will be performed as [an installation](https://docs.github.com/en/rest/apps/installations).

### `--gh-app-key`
  ```bash
  atlantis server --gh-app-key="-----BEGIN RSA PRIVATE KEY-----(...)"
  ```
  The PEM encoded private key for the GitHub App.

  ::: warning SECURITY WARNING
  The contents of the private key will be visible by anyone that can run `ps` or look at the shell history of the machine where Atlantis is running. Use `--gh-app-key-file` to mitigate that risk.
  :::

### `--gh-team-allowlist`
  ```bash
  atlantis server --gh-team-allowlist="myteam:plan, secteam:apply, DevOps Team:apply"
  ```
  Comma-separated list of GitHub team name (not a slug) and permission pairs. By default, any team can plan and apply.
  
  ::: warning NOTE
  You should use the Team name as the variable, not the slug, even if it has spaces or special characters.
  i.e., "Engineering Team:plan, Infrastructure Team:apply"
  :::

### `--gh-allow-mergeable-bypass-apply`
  ```bash
  atlantis server --gh-allow-mergeable-bypass-apply
  ```
  Feature flag to enable ability to use `mergeable` mode with required apply status check.

### `--gitlab-hostname`
  ```bash
  atlantis server --gitlab-hostname="my.gitlab.enterprise.com"
  ```
  Hostname of your GitLab Enterprise installation. If using [Gitlab.com](https://gitlab.com),
  don't set. Defaults to `gitlab.com`.

### `--gitlab-token`
  ```bash
  atlantis server --gitlab-token="token"
  # or (recommended)
  ATLANTIS_GITLAB_TOKEN='token' atlantis server
  ```
  GitLab token of API user.

### `--gitlab-user`
  ```bash
  atlantis server --gitlab-user="myuser"
  ```
   GitLab username of API user.

### `--gitlab-webhook-secret`
  ```bash
  atlantis server --gitlab-webhook-secret="secret"
  # or (recommended)
  ATLANTIS_GITLAB_WEBHOOK_SECRET='secret' atlantis server
  ```
  Secret used to validate GitLab webhooks.

  ::: warning SECURITY WARNING
  If not specified, Atlantis won't be able to validate that the incoming webhook call came from GitLab.
  This means that an attacker could spoof calls to Atlantis and cause it to perform malicious actions.
  :::

### `--help`
  ```bash
  atlantis server --help
  ```
  View help.

### `--hide-prev-plan-comments`
  ```bash
  atlantis server --hide-prev-plan-comments
  ```
  Hide previous plan comments to declutter PRs. This is only supported in
  GitHub currently.

### `--locking-db-type`
  ```bash
  atlantis server --locking-db-type="<boltdb|redis>"
  ```
  The locking database type to use for storing plan and apply locks. Defaults to `boltdb`.

  Notes:
  * If set to `boltdb`, only one process may have access to the boltdb instance.
  * If set to `redis`, then `--redis-host`, `--redis-port`, and `--redis-password` must be set.

### `--log-level`
  ```bash
  atlantis server --log-level="<debug|info|warn|error>"
  ```
  Log level. Defaults to `info`.

### `--markdown-template-overrides-dir`
  ```bash
  atlantis server --markdown-template-overrides-dir="path/to/templates/"
  ```
  Directory where Atlantis will read in overrides for markdown templates used to render comments on pull requests.
  Markdown template overrides may be specified either in individual files, or all together in a single file. All template
  override files _must_ have the `.tmpl` extension, otherwise they will not be parsed.

  Markdown templates which may have overrides can be found [here](https://github.com/runatlantis/atlantis/tree/main/server/events/templates)

  Please be mindful that settings like `--enable-diff-markdown-format` depend on logic defined in the templates. It is
  possible to diverge from expected behavior, if care is not taken when overriding default templates.

  Defaults to the atlantis home directory `/home/atlantis/.markdown_templates/` in `/$HOME/.markdown_templates`.

### `--parallel-pool-size`
  ```bash
  atlantis server --parallel-pool-size=100
  ```
  Max size of the wait group that runs parallel plans and applies (if enabled). Defaults to `15`

### `--port`
  ```bash
  atlantis server --port=8080
  ```
  Port to bind to. Defaults to `4141`.

### `--quiet-policy-checks`
  ```bash
  atlantis server --quiet-policy-checks
  ```
  Exclude policy check comments from pull requests unless there's an actual error from conftest. This also excludes warnings. Defaults to `false`.

### `--redis-host`
  ```bash
  atlantis server --redis-host="localhost"
  ```
  The Redis Hostname for when using a Locking DB type of `redis`.

### `--redis-password`
  ```bash
  atlantis server --redis-password="password123"
  ```
  The Redis Password for when using a Locking DB type of `redis`.

### `--redis-port`
  ```bash
  atlantis server --redis-port=6379
  ```
  The Redis Port for when using a Locking DB type of `redis`. Defaults to `6379`.

### `--redis-db`
  ```bash
  atlantis server --redis-db=0
  ```
  The Redis Database to use when using a Locking DB type of `redis`. Defaults to `0`.

### `--redis-tls-enabled`
  ```bash
  atlantis server --redis-tls-enabled=false
  ```
  Enables a TLS connection, with min version of 1.2, to Redis when using a Locking DB type of `redis`. Defaults to `false`.

### `--redis-insecure-skip-verify`
  ```bash
  atlantis server --redis-insecure-skip-verify=false
  ```
  Controls whether the Redis client verifies the Redis server's certificate chain and host name. If true, accepts any certificate presented by the server and any host name in that certificate. Defaults to `false`.

  ::: warning SECURITY WARNING
  If this is enabled, TLS is susceptible to machine-in-the-middle attacks unless custom verification is used.
  :::

### `--repo-config`
  ```bash
  atlantis server --repo-config="path/to/repos.yaml"
  ```
  Path to a YAML server-side repo config file. See [Server Side Repo Config](server-side-repo-config.html).

### `--repo-config-json`
  ```bash
  atlantis server --repo-config-json='{"repos":[{"id":"/.*/", "apply_requirements":["mergeable"]}]}'
  ```
  Specify server-side repo config as a JSON string. Useful if you don't want to write a config file to disk.
  See [Server Side Repo Config](server-side-repo-config.html) for more details.

  ::: tip
  If specifying a [Workflow](custom-workflows.html#reference), [step](custom-workflows.html#step)'s
  can be specified as follows:
  ```json
  {
    "repos": [],
    "workflows": {
      "custom": {
        "plan": {
          "steps": [
            "init",
            {
              "plan": {
                "extra_args": ["extra", "args"]
              }
            },
            {
              "run": "my custom command"
            }
          ]
        }
      }
    }
  }
  ```
  :::

### `--repo-whitelist`
  <Badge text="Deprecated" type="warn"/>
  Deprecated for `--repo-allowlist`.
### `--repo-allowlist`
  ```bash
  # NOTE: Use single quotes to avoid shell expansion of *.
  atlantis server --repo-allowlist='github.com/myorg/*'
  ```
  Atlantis requires you to specify an allowlist of repositories it will accept webhooks from.

  Notes:
  * Accepts a comma separated list, ex. `definition1,definition2`
  * Format is `{hostname}/{owner}/{repo}`, ex. `github.com/runatlantis/atlantis`
  * `*` matches any characters, ex. `github.com/runatlantis/*` will match all repos in the runatlantis organization
  * For Bitbucket Server: `{hostname}` is the domain without scheme and port, `{owner}` is the name of the project (not the key), and `{repo}` is the repo name
    * User (not project) repositories take on the format: `{hostname}/{full name}/{repo}` (e.g., `bitbucket.example.com/Jane Doe/myatlantis` for username `jdoe` and full name `Jane Doe`, which is not very intuitive)
  * For Azure DevOps the allowlist takes one of two forms: `{owner}.visualstudio.com/{project}/{repo}` or `dev.azure.com/{owner}/{project}/{repo}`
  * Microsoft is in the process of changing Azure DevOps to the latter form, so it may be safest to always specify both formats in your repo allowlist for each repository until the change is complete.

  Examples:
  * Allowlist `myorg/repo1` and `myorg/repo2` on `github.com`
    * `--repo-allowlist=github.com/myorg/repo1,github.com/myorg/repo2`
  * Allowlist all repos under `myorg` on `github.com`
    * `--repo-allowlist='github.com/myorg/*'`
  * Allowlist all repos in my GitHub Enterprise installation
    * `--repo-allowlist='github.yourcompany.com/*'`
  * Allowlist all repos under `myorg` project `myproject` on Azure DevOps
    * `--repo-allowlist='myorg.visualstudio.com/myproject/*,dev.azure.com/myorg/myproject/*'`
  * Allowlist all repositories
    * `--repo-allowlist='*'`

### `--require-approval`
  <Badge text="Deprecated" type="warn"/>
  ```bash
  atlantis server --require-approval
  ```
  This flag is deprecated. It requires all pull requests to be approved
  before `atlantis apply` is allowed. See [Apply Requirements](apply-requirements.html) for more details.

  Instead of using this flag, create a server-side `--repo-config` file:
  ```yaml
  # repos.yaml
  repos:
  - id: /.*/
    apply_requirements: [approved]
  ```
  Or use `--repo-config-json='{"repos":[{"id":"/.*/", "apply_requirements":["approved"]}]}'` instead.

### `--require-mergeable`
  <Badge text="Deprecated" type="warn"/>
  ```bash
  atlantis server --require-mergeable
  ```
  This flag is deprecated. It causes all pull requests to be mergeable
  before `atlantis apply` is allowed. See [Apply Requirements](apply-requirements.html) for more details.

  Instead of using this flag, create a server-side `--repo-config` file:
  ```yaml
  # repos.yaml
  repos:
  - id: /.*/
    apply_requirements: [mergeable]
  ```
  Or use `--repo-config-json='{"repos":[{"id":"/.*/", "apply_requirements":["mergeable"]}]}'` instead.

### `--silence-fork-pr-errors`
  ```bash
  atlantis server --silence-fork-pr-errors
  ```
  Normally, if Atlantis receives a pull request webhook from a fork and --allow-fork-prs is not set,
  it will comment back with an error. This flag disables that commenting.

### `--silence-whitelist-errors`
  <Badge text="Deprecated" type="warn"/>
  Deprecated for `--silence-allowlist-errors`.

### `--silence-allowlist-errors`
  ```bash
  atlantis server --silence-allowlist-errors
  ```
  Some users use the `--repo-allowlist` flag to control which repos Atlantis
  responds to. Normally, if Atlantis receives a pull request webhook from a repo not listed
  in the allowlist, it will comment back with an error. This flag disables that commenting.

  Some users find this useful because they prefer to add the Atlantis webhook
  at an organization level rather than on each repo.

### `--silence-no-projects`
  ```bash
  atlantis server --silence-no-projects
  ```
  `--silence-no-projects` will tell Atlantis to ignore PRs if none of the modified files are part of a project defined in the `atlantis.yaml` file.

  This is useful when running multiple Atlantis servers against a single repository so you can
  delegate work to each Atlantis server. Also useful when used with pre_workflow_hooks to dynamically generate an `atlantis.yaml` file.

### `--silence-vcs-status-no-plans`
  ```bash
  atlantis server --silence-vcs-status-no-plans
  ```
  `--silence-vcs-status-no-plans` will tell Atlantis to ignore setting VCS status if none of the modified files are part of a project defined in the `atlantis.yaml` file.

### `--skip-clone-no-changes`
  ```bash
  atlantis server --skip-clone-no-changes
  ```
  `--skip-clone-no-changes` will skip cloning the repo during autoplan if there are no changes to Terraform projects. This will only apply for GitHub and GitLab and only for repos that have `atlantis.yaml` file. Defaults to `false`.

### `--slack-token`
  ```bash
  atlantis server --slack-token=token
  # or (recommended)
  ATLANTIS_SLACK_TOKEN='token' atlantis server
  ```
  API token for Slack notifications. Slack is not fully supported. TODO: Slack docs.

### `--ssl-cert-file`
  ```bash
  atlantis server --ssl-cert-file="/etc/ssl/certs/my-cert.crt"
  ```
  File containing x509 Certificate used for serving HTTPS.
  If the cert is signed by a CA, the file should be the concatenation
  of the server's certificate, any intermediates, and the CA's certificate.

### `--ssl-key-file`
  ```bash
  atlantis server --ssl-cert-file="/etc/ssl/private/my-cert.key"
  ```
  File containing x509 private key matching `--ssl-cert-file`.

<<<<<<< HEAD
* ### `--strict-plan-file-list`
  ```bash
  atlantis server --strict-plan-file-list
  ```
  `--strict-plan-file-list` will block plan requests from projects outside the files modified in the pull request.

* ### `--stats-namespace`
=======
### `--stats-namespace`
>>>>>>> d3623de0
  ```bash
  atlantis server --stats-namespace="myatlantis"
  ```
  Namespace for emitting stats/metrics. See (stats.html#Metrics/Stats)

### `--tf-download-url`
  ```bash
  atlantis server --tf-download-url="https://releases.company.com"
  ```
  An alternative URL to download Terraform versions if they are missing. Useful in an airgapped
  environment where releases.hashicorp.com is not available. Directory structure of the custom
  endpoint should match that of releases.hashicorp.com.

### `--tfe-hostname`
  ```bash
  atlantis server --tfe-hostname="my-terraform-enterprise.company.com"
  ```
  Hostname of your Terraform Enterprise installation to be used in conjunction with
  `--tfe-token`. See [Terraform Cloud](terraform-cloud.html) for more details.
  If using Terraform Cloud (i.e. you don't have your own Terraform Enterprise installation)
  no need to set since it defaults to `app.terraform.io`.

### `--tfe-local-execution-mode`
  ```bash
  atlantis server --tfe-local-execution-mode
  ```
  Enable if you're using local execution mode (instead of TFE/C's remote execution mode). See [Terraform Cloud](terraform-cloud.html) for more details.

### `--tfe-token`
  ```bash
  atlantis server --tfe-token="xxx.atlasv1.yyy"
  # or (recommended)
  ATLANTIS_TFE_TOKEN='xxx.atlasv1.yyy'
  ```
  A token for Terraform Cloud/Terraform Enterprise integration. See [Terraform Cloud](terraform-cloud.html) for more details.

### `--var-file-allowlist`
  ```bash
  atlantis server --var-file-allowlist='/path/to/tfvars/dir'
  ```
  Comma-separated list of additional directory paths where [variable definition files](https://www.terraform.io/language/values/variables#variable-definitions-tfvars-files) can be read from.
  The paths in this argument should be absolute paths. Relative paths and globbing are currently not supported.
  If this argument is not provided, it defaults to Atlantis' data directory, determined by the `--data-dir` argument.

### `--vcs-status-name`
  ```bash
  atlantis server --vcs-status-name="atlantis-dev"
  ```
  Name used to identify Atlantis when updating a pull request status. Defaults to `atlantis`.

  This is useful when running multiple Atlantis servers against a single repository so you can
  give each Atlantis server its own unique name to prevent the statuses clashing.

### `--write-git-creds`
  ```bash
  atlantis server --write-git-creds
  # or
  ATLANTIS_WRITE_GIT_CREDS=true
  ```
  Write out a .git-credentials file with the provider user and token to allow
  cloning private modules over HTTPS or SSH. See [here](https://git-scm.com/docs/git-credential-store) for more information.
  ::: warning SECURITY WARNING
  This does write secrets to disk and should only be enabled in a secure environment.
  :::

### `--web-basic-auth`
  ```bash
  atlantis server --web-basic-auth
  ```
  Enable Basic Authentication on the Atlantis web service.

### `--web-username`
  ```bash
  atlantis server --web-username="atlantis"
  ```
  Username used for Basic Authentication on the Atlantis web service. Defaults to `atlantis`.

### `--web-password`
  ```bash
  atlantis server --web-password="atlantis"
  ```
  Password used for Basic Authentication on the Atlantis web service. Defaults to `atlantis`.

### `--websocket-check-origin`
  ```bash
  atlantis server --websocket-check-origin
  ```
  Only allow websockets connection when they originate from the running Atlantis web server<|MERGE_RESOLUTION|>--- conflicted
+++ resolved
@@ -704,17 +704,13 @@
   ```
   File containing x509 private key matching `--ssl-cert-file`.
 
-<<<<<<< HEAD
-* ### `--strict-plan-file-list`
+### `--strict-plan-file-list`
   ```bash
   atlantis server --strict-plan-file-list
   ```
   `--strict-plan-file-list` will block plan requests from projects outside the files modified in the pull request.
 
-* ### `--stats-namespace`
-=======
 ### `--stats-namespace`
->>>>>>> d3623de0
   ```bash
   atlantis server --stats-namespace="myatlantis"
   ```
